--- conflicted
+++ resolved
@@ -19,76 +19,38 @@
     let content = match misc::load_file_content(&config.file_path) {
         Ok(content) => content,
         Err(_) => {
-<<<<<<< HEAD
-            match ErrorMessage::global().get_error_message(
+            return Err(ErrorMessage::global().get_error_message(
                 &ErrorCode::Io001,
                 &[("file_name", &config.file_path)]
-            ) {
-                Ok(message) => eprintln!("{}", message),
-                Err(message) => eprintln!("{}", message),
-=======
-            match utils::get_error_message("FILE001", &[("file_name", &config.file_path)]) {
-                Ok(message) => return Err(message),
-                Err(message) => return Err(message),
->>>>>>> 448070f0
-            }
+            )?)
         }
     };
 
     let tokens = match lexical_analyzer::lex(&content) {
         Ok(tokens) => tokens,
         Err(e) => {
-<<<<<<< HEAD
-            match ErrorMessage::global().get_error_message(
+            return Err(ErrorMessage::global().get_error_message(
                 &ErrorCode::Lex001,
                 &[("message", &e)]
-            ) {
-                Ok(message) => eprintln!("{}", message),
-                Err(message) => eprintln!("{}", message),
-=======
-            match utils::get_error_message("LEX001", &[("message", &e)]) {
-                Ok(message) => return Err(message),
-                Err(message) => return Err(message),
->>>>>>> 448070f0
-            }
+            )?)
         }
     };
 
     let ast = match ast::parse(tokens){
         Ok(node) => node,
         Err(e) => {
-<<<<<<< HEAD
-            match ErrorMessage::global().get_error_message(
+            return Err(ErrorMessage::global().get_error_message(
                 &ErrorCode::Parse001, &[("message", &e)]
-            ) {
-                Ok(message) => eprintln!("{}", message),
-                Err(message) => eprintln!("{}", message),
-=======
-            match utils::get_error_message("PARSE001", &[("message", &e)]) {
-                Ok(message) => return Err(message),
-                Err(message) => return Err(message),
->>>>>>> 448070f0
-            }
+            )?)
         }
     };
     ast.print(0);
 
-<<<<<<< HEAD
     if config.option == cli::args::RunMode::Execute {
         if let Err(e) = execute::execute(&ast) {
-            match ErrorMessage::global().get_error_message(
+            return Err(ErrorMessage::global().get_error_message(
                 &ErrorCode::Runtime001, &[("message", &e)]
-            ) {
-                Ok(message) => eprintln!("{}", message),
-                Err(message) => eprintln!("{}", message),
-=======
-    if config.option == cli_arg_parse::RunMode::Execute {
-        if let Err(e) = interpreter::execute(&ast) {
-            match utils::get_error_message("RUNTIME001", &[("message", &e)]) {
-                Ok(message) => return Err(message),
-                Err(message) => return Err(message),
->>>>>>> 448070f0
-            }
+            )?)
         }
     }
 
